name: Build and Deploy AzureServiceTags

on:
  workflow_dispatch:
  push:
    branches:
    - main

permissions:
  id-token: write
  contents: read

jobs:
  build-deploy:
    runs-on: ubuntu-latest
    steps:
    # Prepare
    - name: Check out repository
      uses: actions/checkout@v2
    - name: Azure Login
      uses: Azure/login@v1
      with:
<<<<<<< HEAD
        client-id: 'a96f7b48-548a-4083-8a8a-69440bdc0a4b'
        tenant-id: 'bfcb8d36-2e08-4142-908c-27eb5be24938'
        subscription-id: '6c198425-f933-458f-a8f2-951a4c981997'
    - name: Setup .NET
      uses: actions/setup-dotnet@v3
      with:
        dotnet-version: '7.0.x'
=======
        dotnet-version: '3.1.x'
    - name: Azure Login
      uses: Azure/login@v1
      with:
        client-id: 'a96f7b48-548a-4083-8a8a-69440bdc0a4b'
        tenant-id: 'bfcb8d36-2e08-4142-908c-27eb5be24938'
        subscription-id: '6c198425-f933-458f-a8f2-951a4c981997'
>>>>>>> ca76d94a
    # Build
    - name: Determine version
      run: echo "APP_VERSION=$(date +'%Y.%m.%d').$GITHUB_RUN_NUMBER" >> $GITHUB_ENV
    - name: Install dependencies
      run: dotnet restore "AzureServiceTags.WebApp/AzureServiceTags.WebApp.csproj"
    - name: Build
      run: dotnet build "AzureServiceTags.WebApp/AzureServiceTags.WebApp.csproj" --configuration Release --no-restore /p:Version=${{ env.APP_VERSION }} /p:SourceRevisionId=$GITHUB_SHA
    # Deploy
    - name: Publish AzureServiceTags.WebApp
      run: dotnet publish "AzureServiceTags.WebApp/AzureServiceTags.WebApp.csproj" --configuration Release --no-build --output "./packages/AzureServiceTags.WebApp"
    - name: Deploy AzureServiceTags.WebApp
      uses: Azure/webapps-deploy@v2
      with:
        app-name: azservicetags
        package: "./packages/AzureServiceTags.WebApp"<|MERGE_RESOLUTION|>--- conflicted
+++ resolved
@@ -20,7 +20,6 @@
     - name: Azure Login
       uses: Azure/login@v1
       with:
-<<<<<<< HEAD
         client-id: 'a96f7b48-548a-4083-8a8a-69440bdc0a4b'
         tenant-id: 'bfcb8d36-2e08-4142-908c-27eb5be24938'
         subscription-id: '6c198425-f933-458f-a8f2-951a4c981997'
@@ -28,15 +27,6 @@
       uses: actions/setup-dotnet@v3
       with:
         dotnet-version: '7.0.x'
-=======
-        dotnet-version: '3.1.x'
-    - name: Azure Login
-      uses: Azure/login@v1
-      with:
-        client-id: 'a96f7b48-548a-4083-8a8a-69440bdc0a4b'
-        tenant-id: 'bfcb8d36-2e08-4142-908c-27eb5be24938'
-        subscription-id: '6c198425-f933-458f-a8f2-951a4c981997'
->>>>>>> ca76d94a
     # Build
     - name: Determine version
       run: echo "APP_VERSION=$(date +'%Y.%m.%d').$GITHUB_RUN_NUMBER" >> $GITHUB_ENV
